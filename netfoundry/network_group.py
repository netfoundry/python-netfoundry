"""Use a network group and find its networks."""

from .network import Networks
<<<<<<< HEAD
from .utility import NET_RESOURCES, RESOURCES, STATUS_CODES, any_in, caseless_equal, create_generic_resource, find_generic_resources, get_generic_resource, http, is_uuidv4, normalize_caseless
=======
from .utility import NET_RESOURCES, RESOURCES, STATUS_CODES, any_in, find_generic_resources, get_generic_resource_by_url, http, is_uuidv4, normalize_caseless, caseless_equal
>>>>>>> 9a2fd8e3


class NetworkGroup:
    """use a network group by name or ID.

    The default is to use the first network group available to the organization of the caller.
    """

    def __init__(self, Organization: object, network_group_id: str = None, network_group_name: str = None, group: str = None):
        """Initialize the network group class with a group name or ID."""
        self.logger = Organization.logger
        self.Networks = Networks(Organization)
        self.network_groups = Organization.find_network_groups_by_organization()
        if (not network_group_id and not network_group_name) and group:
            self.logger.debug(f"got 'group' = '{group}' which could be a short name or id")
            if is_uuidv4(group):
                network_group_id = group
                self.logger.debug(f"group value '{network_group_name}' is detected as UUIDv4")
            else:
                network_group_name = normalize_caseless(group)
                self.logger.debug(f"group value '{network_group_name}' is not detected as UUIDv4, assuming it's a group short name")
        if network_group_id:
            self.network_group_id = network_group_id
            network_group_matches = [ng for ng in self.network_groups if ng['id'] == network_group_id]
            if len(network_group_matches) == 1:
                self.network_group_name = network_group_matches[0]['organizationShortName']
                self.logger.debug(f"found one match for group id '{network_group_id}'")
            else:
                raise RuntimeError(f"there was not exactly one network group matching the id '{network_group_id}'")
        # TODO: review the use of org short name ref https://mattermost.tools.netfoundry.io/netfoundry/pl/gegyzuybypb9jxnrw1g1imjywh
        elif network_group_name:
            self.network_group_name = network_group_name
            network_group_matches = [ng for ng in self.network_groups if caseless_equal(ng['organizationShortName'], self.network_group_name)]
            if len(network_group_matches) == 1:
                self.network_group_id = network_group_matches[0]['id']
                self.logger.debug(f"found one match for group short name '{network_group_name}'")
            else:
                raise RuntimeError(f"there was not exactly one network group matching the name '{network_group_name}'")
        elif len(self.network_groups) > 0:
            # first network group is typically the only network group
            self.network_group_id = self.network_groups[0]['id']
            self.network_group_name = normalize_caseless(self.network_groups[0]['organizationShortName'])
            # warn if there are other groups
            if len(self.network_groups) > 1:
                self.logger.warning(f"using first network group {self.network_group_name} and ignoring {len(self.network_groups) - 1} other(s) e.g. {self.network_groups[1]['organizationShortName']}, etc...")
            elif len(self.network_groups) == 1:
                self.logger.debug(f"using the only available network group: {self.network_group_name}")
        else:
            raise RuntimeError("need at least one network group in organization")

        self.token = Organization.token
        self.proxies = Organization.proxies
        self.verify = Organization.verify
        self.audience = Organization.audience
        self.environment = Organization.environment
        self.describe = Organization.get_network_group(self.network_group_id)
        self.id = self.network_group_id
        self.name = self.network_group_name
        self.vanity = normalize_caseless(Organization.label)
        if self.environment == "production":
            self.nfconsole = f"https://{self.vanity}.nfconsole.io"
        else:
            self.nfconsole = f"https://{self.vanity}.{self.environment}-nfconsole.io"

        self.network_ids_by_normal_name = dict()
        for net in Organization.get_networks_by_group(network_group_id=self.network_group_id):
            self.network_ids_by_normal_name[normalize_caseless(net['name'])] = net['id']

    def nc_data_centers_by_location(self):
        """Get a controller data center by locationCode."""
        my_nc_data_centers_by_location = dict()
        for dc in self.get_controller_data_centers():
            my_nc_data_centers_by_location[dc['locationCode']] = dc['id']
            # e.g. { us-east-1: 02f0eb51-fb7a-4d2e-8463-32bd9f6fa4d7 }
        return(my_nc_data_centers_by_location)

    # resolve network UUIDs by name
    def network_id_by_normal_name(self, name):
        """Find network ID in group by case-insensitive (caseless, normalized) name.

        Case-insensitive uniqueness is enforced by the API for each type of entity.
        """
        caseless = normalize_caseless(name)
        if self.network_ids_by_normal_name.get(caseless):
            return(self.network_ids_by_normal_name[caseless])
        else:
            raise RuntimeError(f"no network named '{name}' in this network group")

    def network_exists(self, name: str, deleted: bool = False):
        """Check if a network exists in the current group.

        :param name: the case-insensitive string to search
        :param deleted: include deleted networks in results
        """
        if self.network_ids_by_normal_name.get(normalize_caseless(name)):
            return(True)
        else:
            return(False)

    def nc_data_centers(self, **kwargs):
        """Find network controller data centers."""
        # data centers returns a list of dicts (data center objects)
        params = dict()
        for param in kwargs.keys():
            params[param] = kwargs[param]
        params["productVersion"] = self.find_latest_product_version(is_active=True)
        params["hostType"] = "NC"
        params["provider"] = "AWS"

        url = self.audience+'core/v2/data-centers'
        headers = {"authorization": "Bearer " + self.token}
        try:
            data_centers = list()
            for i in find_generic_resources(setup=self, url=url, embedded=NET_RESOURCES['data-centers']._embedded, **params):
                data_centers.extend(i)
        except Exception as e:
            raise RuntimeError(f"failed to get data-centers from url: '{url}', caught {e}")
        else:
            return(data_centers)

    # provide a compatible alias
    get_controller_data_centers = nc_data_centers

    def get_product_metadata(self, is_active: bool = True):
        """
        Get product version metadata.

        :param is_active: filter for only active product versions
        :param product_version: semver string of a single version to get, default is all versions
        """
        url = self.audience+'product-metadata/v2/download-urls.json'
        headers = dict()  # no auth
        try:
<<<<<<< HEAD
            all_product_metadata, status_symbol = get_generic_resource(setup=self, url=url)
=======
            all_product_metadata, status_symbol = get_generic_resource_by_url(url=url, headers=headers, proxies=self.proxies, verify=self.verify)
>>>>>>> 9a2fd8e3
        except Exception as e:
            raise RuntimeError(f"failed to get product-metadata from url: '{url}', caught {e}")
        else:
            if is_active:
                filtered_product_metadata = dict()
                for product in all_product_metadata.keys():
                    if all_product_metadata[product]['active']:
                        filtered_product_metadata[product] = all_product_metadata[product]
                return (filtered_product_metadata)
            else:
                return (all_product_metadata)

    def list_product_versions(self, product_metadata: dict = dict(), is_active: bool = True):
        """Find product versions in all products' metadata."""
        if product_metadata:
            product_versions = product_metadata.keys()
        else:
            product_metadata = self.get_product_metadata(is_active=is_active)
            product_versions = product_metadata.keys()

        return (product_versions)

    def find_latest_product_version(self, product_versions: list = list(), is_active: bool = True):
        """Get the highest product version number (may be experimental, not stable)."""
        if not product_versions:
            product_versions = self.list_product_versions(is_active=is_active)

        from distutils.version import LooseVersion
        return sorted(product_versions, key=LooseVersion)[-1]

    def create_network(self, name: str, network_group_id: str = None, location: str = "us-east-1", version: str = None, size: str = "small", wait: int = 1200, sleep: int = 10, **kwargs):
        """
        Create a network in this network group.

        :param name: required network name
        :param network_group: optional network group ID
        :param location: optional data center region name in which to create
        :param version: optional product version string like 7.3.17
        :param size: optional network configuration metadata name from /core/v2/network-configs e.g. "medium"
        """
        my_nc_data_centers_by_location = self.nc_data_centers_by_location()
        if not my_nc_data_centers_by_location.get(location):
            raise RuntimeError(f"unexpected network location '{location}'. Valid locations include: {', '.join(my_nc_data_centers_by_location.keys())}.")

        # map incongruent api keys from kwargs to function params ("name", "size" are congruent)
        for param, value in kwargs.items():
            if param == 'networkGroupId':
                if network_group_id:
                    self.logger.debug("clobbering param 'network_group_id' with kwarg 'networkGroupId'")
                network_group_id = value
            elif param == 'locationCode':
                if location:
                    self.logger.debug("clobbering param 'location' with kwarg 'locationCode'")
                location = value
            elif param == 'productVersion':
                if version:
                    self.logger.debug("clobbering param 'version' with kwarg 'productVersion'")
                version == value
            else:
                self.logger.warn(f"ignoring unexpected keyword argument '{param}'")

        body = {
            "name": name.strip('"'),
            "locationCode": location,
            "size": size,
        }

        if network_group_id:
            body["networkGroupId"] = network_group_id
        else:
            body["networkGroupId"] = self.network_group_id

        if version:
            product_versions = self.list_product_versions()
            if version == "latest":
                body['productVersion'] = self.find_latest_product_version(product_versions)
            elif version in product_versions:
                body['productVersion'] = version
            elif version == "default":
                pass    # do not specify a value for productVersion
            else:
                raise RuntimeError(f"invalid version '{version}'. Expected one of {product_versions}")
        headers = {
            'Content-Type': 'application/json',
            "authorization": "Bearer " + self.token
        }

        url = self.audience+'core/v2/networks'
        resource = create_generic_resource(url=url, body=body, headers=headers, proxies=self.proxies, verify=self.verify, wait=wait, sleep=sleep)
        return(resource)

    def delete_network(self, network_id=None, network_name=None):
        """
        Delete a network.

        :param id: optional network UUID to delete
        :param name: optional network name to delete
        """
        try:
            if network_id:
                try:
                    network_name = next(name for name, uuid in self.network_ids_by_normal_name.items() if uuid == network_id)
                except StopIteration:
                    self.logger.debug(f"failed to resolve {network_id} to a network name")
                    network_name = "NONAME"
            elif network_name and self.network_ids_by_normal_name.get(normalize_caseless(network_name)):
                network_id = self.network_ids_by_normal_name[normalize_caseless(network_name)]
        except Exception as e:
            raise RuntimeError(f"need one of network_id or network_name for a network in this network group: {self.name}, caught {e}")

        try:
            headers = {"authorization": "Bearer " + self.token}
            entity_url = self.audience+'core/v2/networks/'+network_id
            response = http.delete(
                entity_url,
                proxies=self.proxies,
                verify=self.verify,
                headers=headers
            )
            response_code = response.status_code
            network = response.json()
        except Exception as e:
            raise RuntimeError(f"failed deleting network {entity_url} or loading JSON from response, caught {e}")

        if not response_code == STATUS_CODES.codes.ACCEPTED:
            raise RuntimeError(f"got unexpected HTTP code {STATUS_CODES._codes[response_code][0].upper()} ({response_code}) and response {response.text}")

        return(network)<|MERGE_RESOLUTION|>--- conflicted
+++ resolved
@@ -1,11 +1,7 @@
 """Use a network group and find its networks."""
 
 from .network import Networks
-<<<<<<< HEAD
-from .utility import NET_RESOURCES, RESOURCES, STATUS_CODES, any_in, caseless_equal, create_generic_resource, find_generic_resources, get_generic_resource, http, is_uuidv4, normalize_caseless
-=======
-from .utility import NET_RESOURCES, RESOURCES, STATUS_CODES, any_in, find_generic_resources, get_generic_resource_by_url, http, is_uuidv4, normalize_caseless, caseless_equal
->>>>>>> 9a2fd8e3
+from .utility import NET_RESOURCES, RESOURCES, STATUS_CODES, any_in, caseless_equal, create_generic_resource, find_generic_resources, get_generic_resource_by_url, http, is_uuidv4, normalize_caseless
 
 
 class NetworkGroup:
@@ -139,11 +135,7 @@
         url = self.audience+'product-metadata/v2/download-urls.json'
         headers = dict()  # no auth
         try:
-<<<<<<< HEAD
-            all_product_metadata, status_symbol = get_generic_resource(setup=self, url=url)
-=======
-            all_product_metadata, status_symbol = get_generic_resource_by_url(url=url, headers=headers, proxies=self.proxies, verify=self.verify)
->>>>>>> 9a2fd8e3
+            all_product_metadata, status_symbol = get_generic_resource_by_url(setup=self, url=url)
         except Exception as e:
             raise RuntimeError(f"failed to get product-metadata from url: '{url}', caught {e}")
         else:
