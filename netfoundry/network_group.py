--- conflicted
+++ resolved
@@ -2,13 +2,9 @@
 
 import json
 
-<<<<<<< HEAD
-from .utility import (RESOURCES, STATUS_CODES, eprint, http, Utility)
-=======
 from .utility import RESOURCES, STATUS_CODES, Utility, eprint, http
 
 utility = Utility()
->>>>>>> 69a07aa7
 
 class NetworkGroup:
     """use a Network Group by name or ID.
@@ -59,14 +55,7 @@
             self.nfconsole = "https://{vanity}.{env}-nfconsole.io".format(vanity=self.vanity, env=self.session.environment)
 
     def nc_data_centers_by_location(self):
-<<<<<<< HEAD
         """Get a controller data center by locationCode."""
-=======
-        """Get a controller data center by locationCode.
-        
-        Note that all controller data centers have provider: AWS.
-        """
->>>>>>> 69a07aa7
         my_nc_data_centers_by_location = dict()
         for dc in self.get_controller_data_centers():
             my_nc_data_centers_by_location[dc['locationCode']] = dc['id']
@@ -75,25 +64,16 @@
 
     # resolve network UUIDs by name
     def networks_by_name(self):
-<<<<<<< HEAD
         """Find networks in group by normalized name.
         
         Normalize a search term by calling "Utility.normalize_caseless(text)".
         """
         utility = Utility()
-=======
-        """Find networks in group by case-sensitive display name.
-
-        Note that case-insensitive (caseless) uniqueness is enforced by the API for each type of entity.
-        """
->>>>>>> 69a07aa7
         my_networks_by_name = dict()
         for net in self.session.get_networks_by_group(self.network_group_id):
             my_networks_by_name[utility.normalize_caseless(net['name'])] = net['id']
         return(my_networks_by_name)
 
-<<<<<<< HEAD
-=======
     def networks_by_normal_name(self):
         """Find networks in group by case-insensitive (caseless, normalized) name.
         
@@ -118,7 +98,6 @@
         else:
             return(False)
 
->>>>>>> 69a07aa7
     def get_controller_data_centers(self):
         """Find controller data centers."""
         try:
