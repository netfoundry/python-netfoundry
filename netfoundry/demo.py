#!/usr/bin/env python3
r"""This script demonstrates the NetFoundry Python module.

Usage:
    $ python3 -m netfoundry.demo --network BibbidiBobbidiBoo
"""
import argparse
import os
import random
import sys
from pathlib import Path

<<<<<<< HEAD
from .organization import Organization
from .network_group import NetworkGroup
from .network import Network
from .utility import (DC_PROVIDERS, Utility)
from .utility import Utility
=======
from .network import Network
from .network_group import NetworkGroup
from .organization import Organization
from .utility import DC_PROVIDERS

>>>>>>> 69a07aa7

def main():
    """Run the demo script."""
    print("DEBUG: running demo script in \"{:s}\"".format(sys.argv[0]))

    parser = argparse.ArgumentParser()
    parser.add_argument(
        "command",
        nargs='?',
        default="create",
        help="the command to run",
        choices=["create","delete"]
    )
    parser.add_argument(
        "-y", "--yes",
        dest="yes",
        default=False,
        action="store_true",
        help="Skip interactive prompt to confirm destructive actions."
    )
    parser.add_argument(
        "-n", "--network",
        help="The name of your demo network"
    )
    parser.add_argument(
        "-o", "--organization",
        help="The label of an alternative organization (default is Org of caller)"
    )
    parser.add_argument(
        "-g", "--network-group",
        dest="network_group",
        help="The shortname of a Network Group (default is the first, typically singular, Group known to this Org)"
    )
    parser.add_argument(
        "-s", "--network-size",
        dest="size",
        default="small",
        help="Network size to create",
        choices=["small","medium","large"]
    )
    parser.add_argument(
        "-v", "--network-version",
        dest="version",
        default="default",
        help="Network product version: \"default\", \"latest\", or semver"
    )
    parser.add_argument(
        "-p", "--create-private",
        dest="private",
        default=False,
        action="store_true",
        help="Also create private Endpoint-hosted Services for the optional Docker Compose portion of the quickstart"
    )
    parser.add_argument(
        "-c", "--create-client",
        dest="client",
        default=False,
        action="store_true",
        help="Also create a client Endpoint for the optional Linux portion of the quickstart"
    )
    parser.add_argument("--credentials",
        default=None,
        help="path to API account credentials JSON file overrides NETFOUNDRY_API_ACCOUNT"
    )
    parser.add_argument("--provider",
        default="AWS",
        required=False,
        help="cloud provider to host Edge Routers",
        choices=DC_PROVIDERS
    )
    regions_group = parser.add_mutually_exclusive_group(required=False)
    regions_group.add_argument("--regions",
        default=["Americas"],
        nargs="+",
        help="space-separated one or more major geographic regions in which to place Edge Routers for overlay fabric",
        choices=["Americas", "EuropeMiddleEastAfrica", "AsiaPacific"]
    )
    regions_group.add_argument("--location-codes",
        dest="location_codes",
        nargs="+",
        help="cloud location codes in which to host Edge Routers"
    )
    parser.add_argument("--proxy",
        default=None,
        help="'http://localhost:8080'"+
        " 'socks5://localhost:9046'"
    )
    args = parser.parse_args()

    network_name = args.network
    
    # use the session with some organization, default is to use the first and there's typically only one
    organization = Organization(
        credentials=args.credentials if 'credentials' in args else None,
        organization_label=args.organization if 'organization' in args else None,
        proxy=args.proxy
    )

    # use some Network Group, default is to use the first and there's typically only one
    network_group = NetworkGroup(
        organization,
        network_group_name=args.network_group if 'network_group' in args else None
    )

    utility = Utility()

    # create a Network
<<<<<<< HEAD
    if utility.normalize_caseless(network_name) in network_group.networks_by_name().keys():
=======
    if network_group.network_exists(network_name):
>>>>>>> 69a07aa7
        # use the Network
        network = Network(network_group, network_name=network_name)
        if args.command == "create":
            network.wait_for_status("PROVISIONED",wait=999,progress=True)
        elif args.command == "delete":
            if args.yes or query_yes_no("Permanently destroy Network \"{network_name}\" now?".format(network_name=network_name)):
                network.delete_network(progress=True)
            else:
                print("Not deleting Network \"{network_name}\".".format(network_name=network_name))
            sys.exit()
    elif args.command == "create":
        network_id = network_group.create_network(name=network_name,size=args.size,version=args.version)['id']
        network = Network(network_group, network_id=network_id)
        network.wait_for_status("PROVISIONED",wait=999,progress=True)
    elif args.command == "delete":
        print("Network \"{network_name}\" does not exist.".format(network_name=network_name))
        sys.exit()
    else: # catch unhandled cases if the script changes in the future, not currently possible to match 'else' because only create, delete are valid args.
        raise Exception("ERROR: failed to find a network named \"{name}\" and no valid command in \"{command}\"." 
                        +" Need \"create\" (default) or \"delete\".".format(name=network_name, command=args.command))

    # existing hosted routers
    hosted_edge_routers = network.edge_routers(only_hosted=True)
    # a list of places where Endpoints are dialing from

    # a list of locations to place a hosted router
    fabric_placements = list()
    if args.location_codes:
        for location in args.location_codes:
            existing_count = len([er for er in hosted_edge_routers if er['provider'] == args.provider and er['locationCode'] == args.location_code])
            if existing_count < 1:
                fabric_placements += [location]
            else:
                print("INFO: found a hosted Edge Router(s) in {location}".format(location=location))

        for location in fabric_placements:
            er = network.create_edge_router(
                name=location['locationName']+" ["+location['provider']+"]",
                attributes=[
                    "#defaultRouters",
                    "#"+location['locationCode'],
                    "#"+location['provider']
                ],
                provider=args.provider,
                location_code=location['locationCode']
            )
            hosted_edge_routers += [er]
            print("INFO: Placed Edge Router in {provider} ({location_name})".format(
                provider=location['provider'],
                location_name=location['locationName']
            ))
    elif args.regions:
        if args.provider or args.location_codes:
            print("WARN: ignoring provider and location_codes because AWS georegion is specified.")
        geo_regions = args.regions
        for region in geo_regions:
            data_center_ids = [dc['id'] for dc in network.aws_geo_regions[region]]
            existing_count = len([er for er in hosted_edge_routers if er['dataCenterId'] in data_center_ids])
            if existing_count < 1:
                choice = random.choice(network.aws_geo_regions[region]) # nosec
                # append the current major region to the randomly-chosen data center object
                #   so we can use it as a role attribute when we create the hosted Edge Router
                choice['geoRegion'] = region
                fabric_placements += [choice]
            else:
                print("INFO: found a hosted Edge Router(s) in {major}".format(major=region))

        for location in fabric_placements:
            er = network.create_edge_router(
                name=location['locationName']+" ["+location['geoRegion']+"]",
                attributes=[
                    "#defaultRouters",
                    "#"+location['locationCode'],
                    "#"+location['provider'],
                    "#"+location['geoRegion']
                ],
                provider="AWS",
                location_code=location['locationCode']
            )
            hosted_edge_routers += [er]
            print("INFO: Placed Edge Router in {major} ({location_name})".format(
                major=location['geoRegion'],
                location_name=location['locationName']
            ))

    for router_id in [r['id'] for r in hosted_edge_routers]:
        try:
            network.wait_for_status("PROVISIONED",id=router_id,type="edge-router",wait=999,progress=True)
        except:
            raise

    # create a simple global Edge Router Policy unless one exists with the same name
    blanket_policy_name = "defaultRouters"
<<<<<<< HEAD
    if not utility.normalize_caseless(blanket_policy_name) in [utility.normalize_caseless(erp['name']) for erp in ERPs]:
=======
    if not network.edge_router_policy_exists(name=blanket_policy_name):
>>>>>>> 69a07aa7
        try: network.create_edge_router_policy(name=blanket_policy_name,edge_router_attributes=["#defaultRouters"],endpoint_attributes=["#all"])
        except: raise

    clients = list()
    client1_name = "Desktop1"
<<<<<<< HEAD
    if not utility.normalize_caseless(client1_name) in [utility.normalize_caseless(end['name']) for end in endpoints]:
=======
    if not network.endpoint_exists(name=client1_name):
>>>>>>> 69a07aa7
        # create an Endpoint for the dialing device that will access Services
        client1 = network.create_endpoint(name=client1_name,attributes=["#workFromAnywhere"])
        print("INFO: created Endpoint \"{:s}\"".format(client1['name']))
    else:
        client1 = network.endpoints(name=client1_name)[0]
        print("INFO: found Endpoint \"{:s}\"".format(client1['name']))
    clients += [client1]

    client2_name = "Mobile1"
    if not network.endpoint_exists(name=client2_name):
        # create an Endpoint for the dialing device that will access Services
        client2 = network.create_endpoint(name=client2_name,attributes=["#workFromAnywhere"])
        print("INFO: created Endpoint \"{:s}\"".format(client2['name']))
    else:
        client2 = network.endpoints(name=client2_name)[0]
        print("INFO: found Endpoint \"{:s}\"".format(client2['name']))
    clients += [client2]

    if args.client:
        client3_name = "Linux1"
        if not network.endpoint_exists(name=client3_name):
            # create an Endpoint for the dialing device that will access Services
            client3 = network.create_endpoint(name=client3_name,attributes=["#workFromAnywhere"])
            print("INFO: created Endpoint \"{:s}\"".format(client3['name']))
        else:
            client3 = network.endpoints(name=client3_name)[0]
            print("INFO: found Endpoint \"{:s}\"".format(client3['name']))
        clients += [client3]

    exits = list()
    if args.private:
        exit1_name = "Exit1"
        if not network.endpoint_exists(name=exit1_name):
            # create an Endpoint for the hosting device that will provide access to the server
            exit1 = network.create_endpoint(name=exit1_name,attributes=["#exits"])
            print("INFO: created Endpoint \"{:s}\"".format(exit1['name']))
        else:
            exit1 = network.endpoints(name=client3_name)[0]
            print("INFO: found Endpoint \"{:s}\"".format(exit1['name']))
        exits += [exit1]

    # the demo containers have the demo working dir mounted on /netfoundry
    if os.access('/netfoundry', os.W_OK):
        token_path = '/netfoundry' # nosec
    else:
        token_path = str(Path.cwd())
    for end in clients+exits:
        token_file = token_path+'/'+end['name']+'.jwt'
        if end['jwt']:
            text = open(token_file, "wt")
            text.write(end['jwt'])
            text.close()
        else:
            if os.path.exists(token_file):
                print("DEBUG: cleaning up used OTT for enrolled Endpoint {end} from {path}".format(end=end['name'],path=token_file))
                os.remove(token_file)

<<<<<<< HEAD
    services = network.services()
    demo_service_names = dict()

    if args.private:
        # create Endpoint-hosted Services unless name exists
        demo_service_names['hello_service'] = utility.normalize_caseless("Hello Service")
        if not demo_service_names['hello_service'] in [utility.normalize_caseless(svc['name']) for svc in services]:
            # traffic sent to hello.netfoundry:80 leaves Endpoint exit1 to server hello:3000
            hello_service = network.create_service(
                name=demo_service_names['hello_service'],
=======
    demo_services = dict()

    if args.private:
        # create Endpoint-hosted Services unless name exists
        demo_services['hello_service'] = dict()
        demo_services['hello_service']['display_name'] = "Hello Service"
        if not network.service_exists(name=demo_services['hello_service']['display_name']):
            # traffic sent to hello.netfoundry:80 leaves Endpoint exit1 to server hello:3000
            demo_services['hello_service']['entity'] = network.create_service(
                name=demo_services['hello_service']['display_name'],
>>>>>>> 69a07aa7
                attributes=["#welcomeWagon"],
                client_host_name="hello.netfoundry",
                client_port="80",
                endpoints=[exit1['id']],
                server_host_name="hello",
                server_port="3000",
                server_protocol="TCP"
            )
<<<<<<< HEAD
            print("INFO: created Service \"{:s}\"".format(hello_service['name']))
        else:
            hello_service = [svc for svc in services if utility.normalize_caseless(svc['name']) == demo_service_names['hello_service']][0]
            print("INFO: found Service \"{:s}\"".format(hello_service['name']))

        demo_service_names['rest_service'] = utility.normalize_caseless("REST Service")
        if not demo_service_names['rest_service'] in [utility.normalize_caseless(svc['name']) for svc in services]:
            # traffic sent to httpbin.netfoundry:80 leaves Endpoint exit1 to server httpbin:80
            rest_service = network.create_service(
                name=demo_service_names['rest_service'],
=======
            print("INFO: created Service \"{:s}\"".format(demo_services['hello_service']['entity']['name']))
        else:
            demo_services['hello_service']['entity'] = network.services(name=demo_services['hello_service']['display_name'])[0]
            print("INFO: found Service \"{:s}\"".format(demo_services['hello_service']['entity']['name']))

        demo_services['rest_service'] = dict()
        demo_services['rest_service']['display_name'] = "REST Service"
        if not network.service_exists(name=demo_services['rest_service']['display_name']):
            # traffic sent to httpbin.netfoundry:80 leaves Endpoint exit1 to server httpbin:80
            demo_services['rest_service']['entity'] = network.create_service(
                name=demo_services['rest_service']['display_name'],
>>>>>>> 69a07aa7
                attributes=["#welcomeWagon"],
                client_host_name="httpbin.netfoundry",
                client_port="80",
                endpoints=[exit1['id']],
                server_host_name="httpbin",
                server_port="80",
                server_protocol="TCP"
            )
<<<<<<< HEAD
            print("INFO: created Service \"{:s}\"".format(rest_service['name']))
        else:
            rest_service = [svc for svc in services if utility.normalize_caseless(svc['name']) == demo_service_names['rest_service']][0]
            print("INFO: found Service \"{:s}\"".format(rest_service['name']))
=======
            print("INFO: created Service \"{:s}\"".format(demo_services['rest_service']['entity']['name']))
        else:
            demo_services['rest_service']['entity'] = network.services(name=demo_services['rest_service']['display_name'])[0]
            print("INFO: found Service \"{:s}\"".format(demo_services['rest_service']['entity']['name']))
>>>>>>> 69a07aa7

    # Create router-hosted Services unless exists
    hosting_router = random.choice(hosted_edge_routers) # nosec

<<<<<<< HEAD
    demo_service_names['fireworks_service'] = utility.normalize_caseless("Fireworks Service")
    if not demo_service_names['fireworks_service'] in [utility.normalize_caseless(svc['name']) for svc in services]:
        # traffic sent to fireworks.netfoundry:80 leaves Routers to 34.204.78.203:80
        fireworks_service = network.create_service(
            name=demo_service_names['fireworks_service'],
=======
    demo_services['fireworks_service'] = dict()
    demo_services['fireworks_service']['display_name'] = "Fireworks Service"
    if not network.service_exists(name=demo_services['fireworks_service']['display_name']):
        # traffic sent to fireworks.netfoundry:80 leaves Routers to 34.204.78.203:80
        demo_services['fireworks_service']['entity'] = network.create_service(
            name=demo_services['fireworks_service']['display_name'],
>>>>>>> 69a07aa7
            attributes=["#welcomeWagon"],
            client_host_name="fireworks.netfoundry",
            client_port="80",
            egress_router_id=hosting_router['id'],
            server_host_name="fireworks-load-balancer-1246256380.us-east-1.elb.amazonaws.com",
            server_port="80",
            server_protocol="TCP"
        )
<<<<<<< HEAD
        print("INFO: created Service \"{:s}\"".format(fireworks_service['name']))
    else:
        fireworks_service = [svc for svc in services if utility.normalize_caseless(svc['name']) == demo_service_names['fireworks_service']][0]
        print("INFO: found Service \"{:s}\"".format(fireworks_service['name']))

    demo_service_names['weather_service'] = utility.normalize_caseless("Weather Service")
    if not demo_service_names['weather_service'] in [utility.normalize_caseless(svc['name']) for svc in services]:
        # traffic sent to weather.netfoundry:80 leaves Routers to wttr.in:80
        weather_service = network.create_service(
            name=demo_service_names['weather_service'],
=======
        print("INFO: created Service \"{:s}\"".format(demo_services['fireworks_service']['entity']['name']))
    else:
        demo_services['fireworks_service']['entity'] = network.services(name=demo_services['fireworks_service']['display_name'])[0]
        print("INFO: found Service \"{:s}\"".format(demo_services['fireworks_service']['entity']['name']))

    demo_services['weather_service'] = dict()
    demo_services['weather_service']['display_name'] = "Weather Service"
    if not network.service_exists(name=demo_services['weather_service']['display_name']):
        # traffic sent to weather.netfoundry:80 leaves Routers to wttr.in:80
        demo_services['weather_service']['entity'] = network.create_service(
            name=demo_services['weather_service']['display_name'],
>>>>>>> 69a07aa7
            attributes=["#welcomeWagon"],
            client_host_name="weather.netfoundry",
            client_port="80",
            egress_router_id=hosting_router['id'],
            server_host_name="wttr.in",
            server_port="80",
            server_protocol="TCP"
        )
<<<<<<< HEAD
        print("INFO: created Service \"{:s}\"".format(weather_service['name']))
    else:
        weather_service = [svc for svc in services if utility.normalize_caseless(svc['name']) == demo_service_names['weather_service']][0]
        print("INFO: found Service \"{:s}\"".format(weather_service['name']))
=======
        print("INFO: created Service \"{:s}\"".format(demo_services['weather_service']['entity']['name']))
    else:
        demo_services['weather_service']['entity'] = network.services(name=demo_services['weather_service']['display_name'])[0]
        print("INFO: found Service \"{:s}\"".format(demo_services['weather_service']['entity']['name']))
>>>>>>> 69a07aa7

    # fireworks
    # heartbeat
    
    demo_services['echo_service'] = dict()
    demo_services['echo_service']['display_name'] = "Echo Service"
    if not network.service_exists(name=demo_services['echo_service']['display_name']):
        # traffic sent to echo.netfoundry:80 leaves Routers to eth0.me:80
        demo_services['echo_service']['entity'] = network.create_service(
            name=demo_services['echo_service']['display_name'],
            attributes=["#welcomeWagon"],
            client_host_name="echo.netfoundry",
            client_port="80",
            egress_router_id=hosting_router['id'],
            server_host_name="eth0.me",
            server_port="80",
            server_protocol="TCP"
        )
        print("INFO: created Service \"{:s}\"".format(demo_services['echo_service']['entity']['name']))
    else:
        demo_services['echo_service']['entity'] = network.services(name=demo_services['echo_service']['display_name'])[0]
        print("INFO: found Service \"{:s}\"".format(demo_services['echo_service']['entity']['name']))

    # create a customer-hosted ER unless exists
    customer_router_name="Branch Exit Router 1"
    if not network.edge_router_exists(name=customer_router_name):
        customer_router = network.create_edge_router(
            name=customer_router_name,
            attributes=["#vmWareExitRouters"],
            tunneler_enabled=True
        )
    else:
        customer_router = network.edge_routers(name=customer_router_name)[0]

    # wait for customer router to be PROVISIONED so that registration will be available 
    try:
        network.wait_for_status("PROVISIONED",id=customer_router['id'],type="edge-router",wait=999,progress=True)
        customer_router_registration = network.rotate_edge_router_registration(id=customer_router['id'])
    except:
        raise
    print("INFO: Ready to register branch exit Edge Router {name} with key {key} (expires {expiry})".format(
        name=customer_router_name,
        key=customer_router_registration['registrationKey'],
        expiry=customer_router_registration['expiresAt'],
    ))

    # create unless exists
    app_wan1_name = "Welcome"
    if not network.app_wan_exists(name=app_wan1_name):
        # workFromAnywhere may connect to welcomeWagon
        app_wan1 = network.create_app_wan(name=app_wan1_name,endpoint_attributes=["#workFromAnywhere"],service_attributes=["#welcomeWagon"])
        print("INFO: created AppWAN \"{:s}\"".format(app_wan1['name']))
    else:
        app_wan1 = network.app_wans(name=app_wan1_name)[0]
        print("INFO: found AppWAN \"{:s}\"".format(app_wan1['name']))

    print("SUCCESS! The next step is to enroll one or more of your client Endpoints on some device(s) and visit one of the demo Service URLs described in the demo document ({doc})."
            "You may also log in to the web console ({nfconsole}) to play with your Network".format(doc="https://developer.netfoundry.io/v2/tools/#demos",nfconsole=network_group.nfconsole))
    for svc in demo_services:
        print("* {name}:\thttp://{url}/".format(name=demo_services[svc]['entity']['name'],url=demo_services[svc]['entity']['model']['clientIngress']['host']))

def query_yes_no(question: str, default: str="no"):
    """Ask a yes/no question via input() and return their answer.

    "question" is a string that is presented to the user.
    "default" is the presumed answer if the user just hits <Enter>.
        It must be "yes" (the default), "no" or None (meaning
        an answer is required of the user).

    The "answer" return value is True for "yes" or False for "no".
    """
    valid = {"yes": True, "y": True, "ye": True,
            "no": False, "n": False}
    if default is None:
        prompt = " [y/n] "
    elif default == "yes":
        prompt = " [Y/n] "
    elif default == "no":
        prompt = " [y/N] "
    else:
        raise ValueError("invalid default answer: '%s'" % default)

    while True:
        sys.stdout.write(question + prompt)
        choice = input().lower()
        if default is not None and choice == '':
            return valid[default]
        elif choice in valid:
            return valid[choice]
        else:
            sys.stdout.write("Please respond with 'yes' or 'no' "
                            "(or 'y' or 'n').\n")

if __name__ == '__main__':
    main()<|MERGE_RESOLUTION|>--- conflicted
+++ resolved
@@ -10,19 +10,11 @@
 import sys
 from pathlib import Path
 
-<<<<<<< HEAD
 from .organization import Organization
 from .network_group import NetworkGroup
 from .network import Network
 from .utility import (DC_PROVIDERS, Utility)
 from .utility import Utility
-=======
-from .network import Network
-from .network_group import NetworkGroup
-from .organization import Organization
-from .utility import DC_PROVIDERS
-
->>>>>>> 69a07aa7
 
 def main():
     """Run the demo script."""
@@ -130,11 +122,7 @@
     utility = Utility()
 
     # create a Network
-<<<<<<< HEAD
     if utility.normalize_caseless(network_name) in network_group.networks_by_name().keys():
-=======
-    if network_group.network_exists(network_name):
->>>>>>> 69a07aa7
         # use the Network
         network = Network(network_group, network_name=network_name)
         if args.command == "create":
@@ -228,21 +216,13 @@
 
     # create a simple global Edge Router Policy unless one exists with the same name
     blanket_policy_name = "defaultRouters"
-<<<<<<< HEAD
     if not utility.normalize_caseless(blanket_policy_name) in [utility.normalize_caseless(erp['name']) for erp in ERPs]:
-=======
-    if not network.edge_router_policy_exists(name=blanket_policy_name):
->>>>>>> 69a07aa7
         try: network.create_edge_router_policy(name=blanket_policy_name,edge_router_attributes=["#defaultRouters"],endpoint_attributes=["#all"])
         except: raise
 
     clients = list()
     client1_name = "Desktop1"
-<<<<<<< HEAD
     if not utility.normalize_caseless(client1_name) in [utility.normalize_caseless(end['name']) for end in endpoints]:
-=======
-    if not network.endpoint_exists(name=client1_name):
->>>>>>> 69a07aa7
         # create an Endpoint for the dialing device that will access Services
         client1 = network.create_endpoint(name=client1_name,attributes=["#workFromAnywhere"])
         print("INFO: created Endpoint \"{:s}\"".format(client1['name']))
@@ -300,7 +280,6 @@
                 print("DEBUG: cleaning up used OTT for enrolled Endpoint {end} from {path}".format(end=end['name'],path=token_file))
                 os.remove(token_file)
 
-<<<<<<< HEAD
     services = network.services()
     demo_service_names = dict()
 
@@ -311,18 +290,6 @@
             # traffic sent to hello.netfoundry:80 leaves Endpoint exit1 to server hello:3000
             hello_service = network.create_service(
                 name=demo_service_names['hello_service'],
-=======
-    demo_services = dict()
-
-    if args.private:
-        # create Endpoint-hosted Services unless name exists
-        demo_services['hello_service'] = dict()
-        demo_services['hello_service']['display_name'] = "Hello Service"
-        if not network.service_exists(name=demo_services['hello_service']['display_name']):
-            # traffic sent to hello.netfoundry:80 leaves Endpoint exit1 to server hello:3000
-            demo_services['hello_service']['entity'] = network.create_service(
-                name=demo_services['hello_service']['display_name'],
->>>>>>> 69a07aa7
                 attributes=["#welcomeWagon"],
                 client_host_name="hello.netfoundry",
                 client_port="80",
@@ -331,7 +298,6 @@
                 server_port="3000",
                 server_protocol="TCP"
             )
-<<<<<<< HEAD
             print("INFO: created Service \"{:s}\"".format(hello_service['name']))
         else:
             hello_service = [svc for svc in services if utility.normalize_caseless(svc['name']) == demo_service_names['hello_service']][0]
@@ -342,19 +308,6 @@
             # traffic sent to httpbin.netfoundry:80 leaves Endpoint exit1 to server httpbin:80
             rest_service = network.create_service(
                 name=demo_service_names['rest_service'],
-=======
-            print("INFO: created Service \"{:s}\"".format(demo_services['hello_service']['entity']['name']))
-        else:
-            demo_services['hello_service']['entity'] = network.services(name=demo_services['hello_service']['display_name'])[0]
-            print("INFO: found Service \"{:s}\"".format(demo_services['hello_service']['entity']['name']))
-
-        demo_services['rest_service'] = dict()
-        demo_services['rest_service']['display_name'] = "REST Service"
-        if not network.service_exists(name=demo_services['rest_service']['display_name']):
-            # traffic sent to httpbin.netfoundry:80 leaves Endpoint exit1 to server httpbin:80
-            demo_services['rest_service']['entity'] = network.create_service(
-                name=demo_services['rest_service']['display_name'],
->>>>>>> 69a07aa7
                 attributes=["#welcomeWagon"],
                 client_host_name="httpbin.netfoundry",
                 client_port="80",
@@ -363,35 +316,19 @@
                 server_port="80",
                 server_protocol="TCP"
             )
-<<<<<<< HEAD
             print("INFO: created Service \"{:s}\"".format(rest_service['name']))
         else:
             rest_service = [svc for svc in services if utility.normalize_caseless(svc['name']) == demo_service_names['rest_service']][0]
             print("INFO: found Service \"{:s}\"".format(rest_service['name']))
-=======
-            print("INFO: created Service \"{:s}\"".format(demo_services['rest_service']['entity']['name']))
-        else:
-            demo_services['rest_service']['entity'] = network.services(name=demo_services['rest_service']['display_name'])[0]
-            print("INFO: found Service \"{:s}\"".format(demo_services['rest_service']['entity']['name']))
->>>>>>> 69a07aa7
 
     # Create router-hosted Services unless exists
     hosting_router = random.choice(hosted_edge_routers) # nosec
 
-<<<<<<< HEAD
     demo_service_names['fireworks_service'] = utility.normalize_caseless("Fireworks Service")
     if not demo_service_names['fireworks_service'] in [utility.normalize_caseless(svc['name']) for svc in services]:
         # traffic sent to fireworks.netfoundry:80 leaves Routers to 34.204.78.203:80
         fireworks_service = network.create_service(
             name=demo_service_names['fireworks_service'],
-=======
-    demo_services['fireworks_service'] = dict()
-    demo_services['fireworks_service']['display_name'] = "Fireworks Service"
-    if not network.service_exists(name=demo_services['fireworks_service']['display_name']):
-        # traffic sent to fireworks.netfoundry:80 leaves Routers to 34.204.78.203:80
-        demo_services['fireworks_service']['entity'] = network.create_service(
-            name=demo_services['fireworks_service']['display_name'],
->>>>>>> 69a07aa7
             attributes=["#welcomeWagon"],
             client_host_name="fireworks.netfoundry",
             client_port="80",
@@ -400,7 +337,6 @@
             server_port="80",
             server_protocol="TCP"
         )
-<<<<<<< HEAD
         print("INFO: created Service \"{:s}\"".format(fireworks_service['name']))
     else:
         fireworks_service = [svc for svc in services if utility.normalize_caseless(svc['name']) == demo_service_names['fireworks_service']][0]
@@ -411,19 +347,6 @@
         # traffic sent to weather.netfoundry:80 leaves Routers to wttr.in:80
         weather_service = network.create_service(
             name=demo_service_names['weather_service'],
-=======
-        print("INFO: created Service \"{:s}\"".format(demo_services['fireworks_service']['entity']['name']))
-    else:
-        demo_services['fireworks_service']['entity'] = network.services(name=demo_services['fireworks_service']['display_name'])[0]
-        print("INFO: found Service \"{:s}\"".format(demo_services['fireworks_service']['entity']['name']))
-
-    demo_services['weather_service'] = dict()
-    demo_services['weather_service']['display_name'] = "Weather Service"
-    if not network.service_exists(name=demo_services['weather_service']['display_name']):
-        # traffic sent to weather.netfoundry:80 leaves Routers to wttr.in:80
-        demo_services['weather_service']['entity'] = network.create_service(
-            name=demo_services['weather_service']['display_name'],
->>>>>>> 69a07aa7
             attributes=["#welcomeWagon"],
             client_host_name="weather.netfoundry",
             client_port="80",
@@ -432,17 +355,10 @@
             server_port="80",
             server_protocol="TCP"
         )
-<<<<<<< HEAD
         print("INFO: created Service \"{:s}\"".format(weather_service['name']))
     else:
         weather_service = [svc for svc in services if utility.normalize_caseless(svc['name']) == demo_service_names['weather_service']][0]
         print("INFO: found Service \"{:s}\"".format(weather_service['name']))
-=======
-        print("INFO: created Service \"{:s}\"".format(demo_services['weather_service']['entity']['name']))
-    else:
-        demo_services['weather_service']['entity'] = network.services(name=demo_services['weather_service']['display_name'])[0]
-        print("INFO: found Service \"{:s}\"".format(demo_services['weather_service']['entity']['name']))
->>>>>>> 69a07aa7
 
     # fireworks
     # heartbeat
